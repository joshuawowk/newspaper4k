from typing import Dict, List, Union
from newspaper.utils import StringReplacement

MOTLEY_REPLACEMENT = StringReplacement("&#65533;", "")
ESCAPED_FRAGMENT_REPLACEMENT = StringReplacement("#!", "?_escaped_fragment_=")
TITLE_REPLACEMENTS = StringReplacement("&raquo;", "»")

A_REL_TAG_SELECTOR = "//a[@rel='tag']"
A_HREF_TAG_SELECTOR = (
    "//a[contains(@href, '/tag/')] | //a[contains(@href, '/tags/')] |"
    " //a[contains(@href, '/topic/')] | //a[contains(@href, '?keyword=')]"
)
RE_LANG = r"^[A-Za-z]{2}$"

AUTHOR_ATTRS = ["name", "rel", "itemprop", "class", "id", "property"]
AUTHOR_VALS = [
    "author",
    "byline",
    "dc.creator",
    "byl",
    "article:author",
    "story-byline",
    "article-author",
]
AUTHOR_STOP_WORDS = [
    "By",
    "Reuters",
    "IANS",
    "AP",
    "AFP",
    "PTI",
    "IANS",
    "ANI",
    "DPA",
    "Senior Reporter",
    "Reporter",
    "Writer",
    "Opinion Writer",
]
TITLE_META_INFO = [
    "dc.title",
    "og:title",
    "headline",
    "articletitle",
    "article-title",
    "parsely-title",
    "title",
]
PUBLISH_DATE_META_INFO = [
    "published_date",
    "published_time",
    "cXenseParse:publishtime",
    "pubdate",
    "publish_date",
    "PublishDate",
    "dcterms.created",
    "rnews:datePublished",
    "article:published_time",
    "prism.publicationDate",
    "displaydate",
    "OriginalPublicationDate",
    "og:published_time",
    "datePublished",
    "article_date_original",
    "article.published",
    "published_time_telegram",
    "sailthru.date",
    "date",
    "Date",
    "original-publish-date",
    "DC.date.issued",
    "dc.date",
    "DC.Date",
    "parsely-pub-date",
    "publishtime",
    "og:regDate",
    "publication_date",
    "uploadDate",
    "coverageEndTime",
    "publishdate",
    "publish-date",
    "publishedAtDate",
    "dcterms.date",
    "publishedDate",
    "creationDateTime",
    "pub_date",
    "updated_time",
    "og:updated_time",
    "datemodified",
    "last-modified",
    "Last-Modified",
    "DC.date.modified",
    "article:modified_time",
    "modified_time",
    "modifiedDateTime",
    "dc.dcterms.modified",
    "lastmod",
]

<<<<<<< HEAD
PUBLISH_DATE_TAGS: List[Dict[str, str]] = [
=======
PUBLISH_DATE_TAGS = [
>>>>>>> f2c55271
    {"attribute": "itemprop", "value": "datePublished", "content": "datetime"},
    {"attribute": "pubdate", "value": "pubdate", "content": "datetime"},
    {"attribute": "class", "value": "entry-date", "content": "datetime"},
]
ARTICLE_BODY_TAGS: List[Dict[str, str]] = [
    {"tag": "article", "role": "article"},
    {"itemprop": "articleBody"},
    {"itemprop": "articleText"},
    {"itemtype": "https://schema.org/Article"},
    {"itemtype": "https://schema.org/NewsArticle"},
    {"itemtype": "https://schema.org/BlogPosting"},
    {"itemtype": "https://schema.org/ScholarlyArticle"},
    {"itemtype": "https://schema.org/SocialMediaPosting"},
    {"itemtype": "https://schema.org/TechArticle"},
]
META_IMAGE_TAGS: List[Dict[str, Union[str, int]]] = [
    {
        "tag": "meta",
        "attr": "property",
        "value": "og:image",
        "content": "content",
        "score": 10,
    },
    {
        "tag": "link",
        "attr": "rel",
        "value": "image_src|img_src",
        "content": "href",
        "score": 8,
    },
    {
        "tag": "meta",
        "attr": "name",
        "value": "og:image",
        "content": "content",
        "score": 8,
    },
    {"tag": "link", "attr": "rel", "value": "icon", "content": "href", "score": 5},
]
META_LANGUAGE_TAGS: List[Dict[str, str]] = [
    {"tag": "meta", "attr": "property", "value": "og:locale"},
    {"tag": "meta", "attr": "http-equiv", "value": "content-language"},
    {"tag": "meta", "attr": "name", "value": "lang"},
]

url_stopwords: List[str] = [
    "about",
    "help",
    "privacy",
    "legal",
    "feedback",
    "sitemap",
    "profile",
    "account",
    "mobile",
    "sitemap",
    "facebook",
    "myspace",
    "twitter",
    "linkedin",
    "bebo",
    "friendster",
    "stumbleupon",
    "youtube",
    "vimeo",
    "store",
    "mail",
    "preferences",
    "maps",
    "password",
    "imgur",
    "flickr",
    "search",
    "subscription",
    "itunes",
    "siteindex",
    "events",
    "stop",
    "jobs",
    "careers",
    "newsletter",
    "subscribe",
    "academy",
    "shopping",
    "purchase",
    "site-map",
    "shop",
    "donate",
    "newsletter",
    "product",
    "advert",
    "info",
    "tickets",
    "coupons",
    "forum",
    "board",
    "archive",
    "browse",
    "howto",
    "how to",
    "faq",
    "terms",
    "charts",
    "services",
    "contact",
    "plus",
    "admin",
    "login",
    "signup",
    "register",
    "developer",
    "proxy",
]<|MERGE_RESOLUTION|>--- conflicted
+++ resolved
@@ -97,11 +97,7 @@
     "lastmod",
 ]
 
-<<<<<<< HEAD
 PUBLISH_DATE_TAGS: List[Dict[str, str]] = [
-=======
-PUBLISH_DATE_TAGS = [
->>>>>>> f2c55271
     {"attribute": "itemprop", "value": "datePublished", "content": "datetime"},
     {"attribute": "pubdate", "value": "pubdate", "content": "datetime"},
     {"attribute": "class", "value": "entry-date", "content": "datetime"},
@@ -109,6 +105,7 @@
 ARTICLE_BODY_TAGS: List[Dict[str, str]] = [
     {"tag": "article", "role": "article"},
     {"itemprop": "articleBody"},
+    {"itemprop": "articleText"},
     {"itemprop": "articleText"},
     {"itemtype": "https://schema.org/Article"},
     {"itemtype": "https://schema.org/NewsArticle"},
